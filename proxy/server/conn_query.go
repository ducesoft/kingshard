package server

import (
	"fmt"
	"runtime"
	"strconv"
	"strings"
	"sync"

	"github.com/flike/kingshard/backend"
	"github.com/flike/kingshard/core/errors"
	"github.com/flike/kingshard/core/golog"
	"github.com/flike/kingshard/core/hack"
	"github.com/flike/kingshard/mysql"
	"github.com/flike/kingshard/proxy/router"
	"github.com/flike/kingshard/sqlparser"
)

const (
	MasterComment = "/*master*/"
)

/*处理query语句*/
func (c *ClientConn) handleQuery(sql string) (err error) {
	defer func() {
		if e := recover(); e != nil {
			golog.OutputSql("Error", "%s", sql)

			if err, ok := e.(error); ok {
				const size = 4096
				buf := make([]byte, size)
				buf = buf[:runtime.Stack(buf, false)]

				golog.Error("ClientConn", "handleQuery",
					err.Error(), 0,
					"stack", string(buf), "sql", sql)
			}
			return
		}
	}()

	sql = strings.TrimRight(sql, ";") //删除sql语句最后的分号
	hasHandled, err := c.handleUnShard(sql)
	if err != nil {
		golog.Error("server", "parse", err.Error(), 0, "hasHandled", hasHandled)
		return err
	}
	if hasHandled {
		return nil
	}

	var stmt sqlparser.Statement
	stmt, err = sqlparser.Parse(sql) //解析sql语句,得到的stmt是一个interface
	if err != nil {
		golog.Error("server", "parse", err.Error(), 0, "hasHandled", hasHandled)
		return err
	}

	switch v := stmt.(type) {
	case *sqlparser.Select:
		return c.handleSelect(v, nil)
	case *sqlparser.Insert:
		return c.handleExec(stmt, nil)
	case *sqlparser.Update:
		return c.handleExec(stmt, nil)
	case *sqlparser.Delete:
		return c.handleExec(stmt, nil)
	case *sqlparser.Replace:
		return c.handleExec(stmt, nil)
	case *sqlparser.Set:
		return c.handleSet(v)
	case *sqlparser.Begin:
		return c.handleBegin()
	case *sqlparser.Commit:
		return c.handleCommit()
	case *sqlparser.Rollback:
		return c.handleRollback()
	case *sqlparser.SimpleSelect:
		return c.handleSimpleSelect(sql, v)
	case *sqlparser.Show:
		return c.handleShow(sql, v)
	case *sqlparser.Admin:
		return c.handleAdmin(v)
	case *sqlparser.UseDB:
		return c.handleUseDB(v)
	default:
		return fmt.Errorf("statement %T not support now", stmt)
	}

	return nil
}

func (c *ClientConn) getBackendConn(n *backend.Node, fromSlave bool) (co *backend.BackendConn, err error) {
	if !c.needBeginTx() {
		if fromSlave {
			co, err = n.GetSlaveConn()
			if err != nil {
				co, err = n.GetMasterConn()
			}
		} else {
			co, err = n.GetMasterConn()
		}
		if err != nil {
			golog.Error("server", "getBackendConn", err.Error(), 0)
			return
		}
	} else {
		var ok bool
		c.Lock()
		co, ok = c.txConns[n]
		c.Unlock()

		if !ok {
			if co, err = n.GetMasterConn(); err != nil {
				return
			}

			if err = co.Begin(); err != nil {
				return
			}

			c.Lock()
			c.txConns[n] = co
			c.Unlock()
		}
	}

	//todo, set conn charset, etc...
	if err = co.UseDB(c.db); err != nil {
		return
	}

	if err = co.SetCharset(c.charset); err != nil {
		return
	}

	return
}

/*获取shard的conn，第一个参数表示是不是select*/
func (c *ClientConn) getShardConns(fromSlave bool, plan *router.Plan) (map[string]*backend.BackendConn, error) {
	var err error
	if plan == nil || len(plan.RouteNodeIndexs) == 0 {
		return nil, errors.ErrNoRouteNode
	}

	nodesCount := len(plan.RouteNodeIndexs)
	nodes := make([]*backend.Node, 0, nodesCount)
	for i := 0; i < nodesCount; i++ {
		nodeIndex := plan.RouteNodeIndexs[i]
		nodes = append(nodes, c.proxy.GetNode(plan.Rule.Nodes[nodeIndex]))
	}

	conns := make(map[string]*backend.BackendConn)
	var co *backend.BackendConn
	for _, n := range nodes {
		co, err = c.getBackendConn(n, fromSlave)
		if err != nil {
			break
		}

		conns[n.Cfg.Name] = co
	}

	return conns, err
}

func (c *ClientConn) executeInNode(conn *backend.BackendConn, sql string, args []interface{}) ([]*mysql.Result, error) {
	var wg sync.WaitGroup
	wg.Add(1)

	rs := make([]interface{}, 1)

	f := func(rs []interface{}, i int, co *backend.BackendConn) {
		var state string
		r, err := co.Execute(sql, args...)
		if err != nil {
			state = "ERROR"
			rs[i] = err
		} else {
			state = "INFO"
			rs[i] = r
		}
		golog.OutputSql(state, "%s->%s:%s",
			c.c.RemoteAddr(),
			co.GetAddr(),
			sql,
		)
		wg.Done()
	}
	go f(rs, 0, conn)

	wg.Wait()

	var err error
	r := make([]*mysql.Result, 1)
	for i, v := range rs {
		if e, ok := v.(error); ok {
			err = e
			break
		}
		r[i] = rs[i].(*mysql.Result)
	}

	return r, err
}

func (c *ClientConn) executeInMultiNodes(conns map[string]*backend.BackendConn, sqls map[string][]string, args []interface{}) ([]*mysql.Result, error) {
	if len(conns) != len(sqls) {
		golog.Error("ClientConn", "executeInMultiNodes", errors.ErrConnNotEqual.Error(), c.connectionId,
			"conns", conns,
			"sqls", sqls,
		)
		return nil, errors.ErrConnNotEqual
	}

	var wg sync.WaitGroup

	if len(conns) == 0 {
		return nil, errors.ErrNoPlan
	}

	wg.Add(len(conns))

	resultCount := 0
	for _, sqlSlice := range sqls {
		resultCount += len(sqlSlice)
	}

	rs := make([]interface{}, resultCount)

	f := func(rs []interface{}, i int, execSqls []string, co *backend.BackendConn) {
		var state string
		for _, v := range execSqls {
			r, err := co.Execute(v, args...)
			if err != nil {
				state = "ERROR"
				rs[i] = err
			} else {
				state = "INFO"
				rs[i] = r
			}
			golog.OutputSql(state, "%s->%s:%s",
				c.c.RemoteAddr(),
				co.GetAddr(),
				v,
			)
			i++
		}
		wg.Done()
	}

	offsert := 0
	for nodeName, co := range conns {
		s := sqls[nodeName] //[]string
		go f(rs, offsert, s, co)
		offsert += len(s)
	}

	wg.Wait()

	var err error
	r := make([]*mysql.Result, resultCount)
	for i, v := range rs {
		if e, ok := v.(error); ok {
			err = e
			break
		}
		r[i] = rs[i].(*mysql.Result)
	}

	return r, err
}

func (c *ClientConn) closeConn(conn *backend.BackendConn, rollback bool) {
	if c.isInTransaction() {
		return
	}

	if rollback {
		conn.Rollback()
	}

	conn.Close()
}

func (c *ClientConn) closeShardConns(conns map[string]*backend.BackendConn, rollback bool) {
	if c.isInTransaction() {
		return
	}

	for _, co := range conns {
		if rollback {
			co.Rollback()
		}

		co.Close()
	}
}

func (c *ClientConn) newEmptyResultset(stmt *sqlparser.Select) *mysql.Resultset {
	r := new(mysql.Resultset)
	r.Fields = make([]*mysql.Field, len(stmt.SelectExprs))

	for i, expr := range stmt.SelectExprs {
		r.Fields[i] = &mysql.Field{}
		switch e := expr.(type) {
		case *sqlparser.StarExpr:
			r.Fields[i].Name = []byte("*")
		case *sqlparser.NonStarExpr:
			if e.As != nil {
				r.Fields[i].Name = e.As
				r.Fields[i].OrgName = hack.Slice(nstring(e.Expr))
			} else {
				r.Fields[i].Name = hack.Slice(nstring(e.Expr))
			}
		default:
			r.Fields[i].Name = hack.Slice(nstring(e))
		}
	}

	r.Values = make([][]interface{}, 0)
	r.RowDatas = make([]mysql.RowData, 0)

	return r
}

<<<<<<< HEAD
//返回true表示已经处理，false表示未处理
func (c *ClientConn) handleUnsupport(sql string) (bool, error) {
	var rs []*mysql.Result
=======
func (c *ClientConn) GetTransNode(tokens []string, sql string) (*backend.Node, error) {
	var execNode *backend.Node

	tokensLen := len(tokens)
	if 2 <= tokensLen {
		if tokens[0][0] == COMMENT_PREFIX {
			nodeName := strings.Trim(tokens[0], COMMENT_STRING)
			if c.schema.nodes[nodeName] != nil {
				execNode = c.schema.nodes[nodeName]
			}
		}
	}

	if execNode == nil {
		defaultRule := c.schema.rule.DefaultRule
		if len(defaultRule.Nodes) == 0 {
			return nil, ErrNoDefaultNode
		}
		execNode = c.proxy.GetNode(defaultRule.Nodes[0])
	}
	if len(c.txConns) == 1 && c.txConns[execNode] == nil {
		return nil, ErrTransInMulti
	}
	return execNode, nil
}

func (c *ClientConn) GetNotransNode(tokens []string,
	sql string, fromSlave *bool) (*backend.Node, error) {

	var execNode *backend.Node
>>>>>>> 8ad53928
	var TK_FROM string = "from"

	tokensLen := len(tokens)
	if 0 < tokensLen {
		//token is in WHITE_TOKEN_MAP
		if 0 < mysql.WHITE_TOKEN_MAP[tokens[0]] {
			//select
			if 1 < mysql.WHITE_TOKEN_MAP[tokens[0]] {
				for i := 1; i < tokensLen; i++ {
					if tokens[i] == TK_FROM {
						return nil, nil
					}
				}
			} else {
				return nil, nil
			}
		}
	}
	//get node
	if 2 <= tokensLen {
		if tokens[0][0] == COMMENT_PREFIX {
			nodeName := strings.Trim(tokens[0], COMMENT_STRING)
			if c.schema.nodes[nodeName] != nil {
				execNode = c.schema.nodes[nodeName]
			}
			//select
			if WHITE_TOKEN_MAP[tokens[1]] == 2 {
				*fromSlave = true
			}
		}
	}

	if execNode == nil {
		defaultRule := c.schema.rule.DefaultRule
		if len(defaultRule.Nodes) == 0 {
			return nil, ErrNoDefaultNode
		}
		execNode = c.proxy.GetNode(defaultRule.Nodes[0])
	}

	return execNode, nil
}

//返回true表示已经处理，false表示未处理
func (c *ClientConn) handleUnShard(sql string) (bool, error) {
	var rs []*Result
	var err error

	var execNode *backend.Node
	var fromSlave bool = false

<<<<<<< HEAD
		return false, errors.ErrNoDefaultNode
=======
	if len(sql) == 0 {
		return false, ErrCmdUnsupport
	}
	sql = strings.ToLower(sql)
	tokens := strings.Fields(sql)
	if len(tokens) == 0 {
		return false, ErrCmdUnsupport
	}

	if c.needBeginTx() {
		execNode, err = c.GetTransNode(tokens, sql)
	} else {
		execNode, err = c.GetNotransNode(tokens, sql, &fromSlave)
>>>>>>> 8ad53928
	}

	if err != nil {
		return false, err
	}
	//need shard sql
	if execNode == nil {
		return false, nil
	}

	//execute in Master DB
	conn, err := c.getBackendConn(execNode, fromSlave)
	if err != nil {
		return false, err
	}
	rs, err = c.executeInNode(conn, sql, nil)
	if err != nil {
		return false, err
	}
	c.closeConn(conn, false)

	if len(rs) == 0 {
		msg := fmt.Sprintf("result is empty")
		golog.Error("ClientConn", "handleUnsupport", msg, c.connectionId)
		return false, mysql.NewError(mysql.ER_UNKNOWN_ERROR, msg)
	}

	if rs[0].Resultset != nil {
		err = c.writeResultset(c.status, rs[0].Resultset)
	} else {
		err = c.writeOK(rs[0])
	}
	if err != nil {
		return false, err
	}

	return true, nil
}

/*处理select语句*/
func (c *ClientConn) handleSelect(stmt *sqlparser.Select, args []interface{}) error {
	var fromSlave bool = true
	plan, err := c.schema.rule.BuildPlan(stmt)
	if err != nil {
		return err
	}
	if 0 < len(stmt.Comments) {
		comment := string(stmt.Comments[0])
		if 0 < len(comment) && strings.ToLower(comment) == MasterComment {
			fromSlave = false
		}
	}

	conns, err := c.getShardConns(fromSlave, plan)
	if err != nil {
		golog.Error("ClientConn", "handleSelect", err.Error(), c.connectionId)
		return err
	}
	if conns == nil {
		r := c.newEmptyResultset(stmt)
		return c.writeResultset(c.status, r)
	}

	var rs []*mysql.Result
	rs, err = c.executeInMultiNodes(conns, plan.RewrittenSqls, args)
	c.closeShardConns(conns, false)
	if err != nil {
		golog.Error("ClientConn", "handleSelect", err.Error(), c.connectionId)
		return err
	}

	err = c.mergeSelectResult(rs, stmt)
	if err != nil {
		golog.Error("ClientConn", "handleSelect", err.Error(), c.connectionId)
	}

	return err
}

func (c *ClientConn) handleExec(stmt sqlparser.Statement, args []interface{}) error {
	plan, err := c.schema.rule.BuildPlan(stmt)
	conns, err := c.getShardConns(false, plan)
	if err != nil {
		golog.Error("ClientConn", "handleExec", err.Error(), c.connectionId)
		return err
	}
	if conns == nil {
		return c.writeOK(nil)
	}

	var rs []*mysql.Result
	if 1 < len(conns) {
		return errors.ErrExecInMulti
	}
	if 1 < len(plan.RewrittenSqls) {
		nodeIndex := plan.RouteNodeIndexs[0]
		nodeName := plan.Rule.Nodes[nodeIndex]
		txSqls := []string{"begin;"}
		txSqls = append(txSqls, plan.RewrittenSqls[nodeName]...)
		txSqls = append(txSqls, "commit;")
		plan.RewrittenSqls[nodeName] = txSqls
	}

	rs, err = c.executeInMultiNodes(conns, plan.RewrittenSqls, args)
	c.closeShardConns(conns, err != nil)
	if err == nil {
		err = c.mergeExecResult(rs)
	}

	return err
}

func (c *ClientConn) mergeExecResult(rs []*mysql.Result) error {
	r := new(mysql.Result)
	for _, v := range rs {
		r.Status |= v.Status
		r.AffectedRows += v.AffectedRows
		if r.InsertId == 0 {
			r.InsertId = v.InsertId
		} else if r.InsertId > v.InsertId {
			//last insert id is first gen id for multi row inserted
			//see http://dev.mysql.com/doc/refman/5.6/en/information-functions.html#function_last-insert-id
			r.InsertId = v.InsertId
		}
	}

	if r.InsertId > 0 {
		c.lastInsertId = int64(r.InsertId)
	}
	c.affectedRows = int64(r.AffectedRows)

	return c.writeOK(r)
}

func (c *ClientConn) mergeSelectResult(rs []*mysql.Result, stmt *sqlparser.Select) error {
	r := rs[0].Resultset
	status := c.status | rs[0].Status
	for i := 1; i < len(rs); i++ {
		status |= rs[i].Status

		//check fields equal

		for j := range rs[i].Values {
			r.Values = append(r.Values, rs[i].Values[j])
			r.RowDatas = append(r.RowDatas, rs[i].RowDatas[j])
		}
	}

	//to do order by, group by, limit offset
	c.sortSelectResult(r, stmt)
	//to do, add log here, sort may error because order by key not exist in resultset fields

	if err := c.limitSelectResult(r, stmt); err != nil {
		return err
	}

	return c.writeResultset(status, r)
}

func (c *ClientConn) sortSelectResult(r *mysql.Resultset, stmt *sqlparser.Select) error {
	if stmt.OrderBy == nil {
		return nil
	}

	sk := make([]mysql.SortKey, len(stmt.OrderBy))

	for i, o := range stmt.OrderBy {
		sk[i].Name = nstring(o.Expr)
		sk[i].Direction = o.Direction
	}

	return r.Sort(sk)
}

func (c *ClientConn) limitSelectResult(r *mysql.Resultset, stmt *sqlparser.Select) error {
	if stmt.Limit == nil {
		return nil
	}

	var offset, count int64
	var err error
	if stmt.Limit.Offset == nil {
		offset = 0
	} else {
		if o, ok := stmt.Limit.Offset.(sqlparser.NumVal); !ok {
			return fmt.Errorf("invalid select limit %s", nstring(stmt.Limit))
		} else {
			if offset, err = strconv.ParseInt(hack.String([]byte(o)), 10, 64); err != nil {
				return err
			}
		}
	}

	if o, ok := stmt.Limit.Rowcount.(sqlparser.NumVal); !ok {
		return fmt.Errorf("invalid limit %s", nstring(stmt.Limit))
	} else {
		if count, err = strconv.ParseInt(hack.String([]byte(o)), 10, 64); err != nil {
			return err
		} else if count < 0 {
			return fmt.Errorf("invalid limit %s", nstring(stmt.Limit))
		}
	}

	if offset+count > int64(len(r.Values)) {
		count = int64(len(r.Values)) - offset
	}

	r.Values = r.Values[offset : offset+count]
	r.RowDatas = r.RowDatas[offset : offset+count]

	return nil
}<|MERGE_RESOLUTION|>--- conflicted
+++ resolved
@@ -325,18 +325,13 @@
 	return r
 }
 
-<<<<<<< HEAD
-//返回true表示已经处理，false表示未处理
-func (c *ClientConn) handleUnsupport(sql string) (bool, error) {
-	var rs []*mysql.Result
-=======
 func (c *ClientConn) GetTransNode(tokens []string, sql string) (*backend.Node, error) {
 	var execNode *backend.Node
 
 	tokensLen := len(tokens)
 	if 2 <= tokensLen {
-		if tokens[0][0] == COMMENT_PREFIX {
-			nodeName := strings.Trim(tokens[0], COMMENT_STRING)
+		if tokens[0][0] == mysql.COMMENT_PREFIX {
+			nodeName := strings.Trim(tokens[0], mysql.COMMENT_STRING)
 			if c.schema.nodes[nodeName] != nil {
 				execNode = c.schema.nodes[nodeName]
 			}
@@ -346,12 +341,12 @@
 	if execNode == nil {
 		defaultRule := c.schema.rule.DefaultRule
 		if len(defaultRule.Nodes) == 0 {
-			return nil, ErrNoDefaultNode
+			return nil, errors.ErrNoDefaultNode
 		}
 		execNode = c.proxy.GetNode(defaultRule.Nodes[0])
 	}
 	if len(c.txConns) == 1 && c.txConns[execNode] == nil {
-		return nil, ErrTransInMulti
+		return nil, errors.ErrTransInMulti
 	}
 	return execNode, nil
 }
@@ -360,7 +355,6 @@
 	sql string, fromSlave *bool) (*backend.Node, error) {
 
 	var execNode *backend.Node
->>>>>>> 8ad53928
 	var TK_FROM string = "from"
 
 	tokensLen := len(tokens)
@@ -381,13 +375,13 @@
 	}
 	//get node
 	if 2 <= tokensLen {
-		if tokens[0][0] == COMMENT_PREFIX {
-			nodeName := strings.Trim(tokens[0], COMMENT_STRING)
+		if tokens[0][0] == mysql.COMMENT_PREFIX {
+			nodeName := strings.Trim(tokens[0], mysql.COMMENT_STRING)
 			if c.schema.nodes[nodeName] != nil {
 				execNode = c.schema.nodes[nodeName]
 			}
 			//select
-			if WHITE_TOKEN_MAP[tokens[1]] == 2 {
+			if mysql.WHITE_TOKEN_MAP[tokens[1]] == 2 {
 				*fromSlave = true
 			}
 		}
@@ -396,7 +390,7 @@
 	if execNode == nil {
 		defaultRule := c.schema.rule.DefaultRule
 		if len(defaultRule.Nodes) == 0 {
-			return nil, ErrNoDefaultNode
+			return nil, errors.ErrNoDefaultNode
 		}
 		execNode = c.proxy.GetNode(defaultRule.Nodes[0])
 	}
@@ -406,29 +400,25 @@
 
 //返回true表示已经处理，false表示未处理
 func (c *ClientConn) handleUnShard(sql string) (bool, error) {
-	var rs []*Result
+	var rs []*mysql.Result
 	var err error
 
 	var execNode *backend.Node
 	var fromSlave bool = false
 
-<<<<<<< HEAD
-		return false, errors.ErrNoDefaultNode
-=======
 	if len(sql) == 0 {
-		return false, ErrCmdUnsupport
+		return false, errors.ErrCmdUnsupport
 	}
 	sql = strings.ToLower(sql)
 	tokens := strings.Fields(sql)
 	if len(tokens) == 0 {
-		return false, ErrCmdUnsupport
+		return false, errors.ErrCmdUnsupport
 	}
 
 	if c.needBeginTx() {
 		execNode, err = c.GetTransNode(tokens, sql)
 	} else {
 		execNode, err = c.GetNotransNode(tokens, sql, &fromSlave)
->>>>>>> 8ad53928
 	}
 
 	if err != nil {
